--- conflicted
+++ resolved
@@ -3,18 +3,12 @@
 go 1.19
 
 require (
-<<<<<<< HEAD
 	github.com/consensys/gnark v0.8.0
 	github.com/consensys/gnark-crypto v0.9.1
 	github.com/stretchr/testify v1.8.1
 	golang.org/x/crypto v0.6.0
 	golang.org/x/exp v0.0.0-20230315142452-642cacee5cc0
-=======
 	github.com/Workiva/go-datastructures v1.0.53
-	github.com/consensys/gnark v0.8.0
-	github.com/consensys/gnark-crypto v0.9.1
-	github.com/stretchr/testify v1.8.1
->>>>>>> 22ef600b
 )
 
 require (
@@ -23,23 +17,14 @@
 	github.com/davecgh/go-spew v1.1.1 // indirect
 	github.com/fxamacker/cbor/v2 v2.4.0 // indirect
 	github.com/google/pprof v0.0.0-20230207041349-798e818bf904 // indirect
-<<<<<<< HEAD
 	github.com/kr/text v0.2.0 // indirect
-=======
->>>>>>> 22ef600b
 	github.com/mattn/go-colorable v0.1.12 // indirect
 	github.com/mattn/go-isatty v0.0.14 // indirect
 	github.com/mmcloughlin/addchain v0.4.0 // indirect
 	github.com/pmezard/go-difflib v1.0.0 // indirect
-<<<<<<< HEAD
 	github.com/rogpeppe/go-internal v1.9.0 // indirect
 	github.com/rs/zerolog v1.29.0 // indirect
 	github.com/x448/float16 v0.8.4 // indirect
-=======
-	github.com/rs/zerolog v1.29.0 // indirect
-	github.com/x448/float16 v0.8.4 // indirect
-	golang.org/x/crypto v0.6.0 // indirect
->>>>>>> 22ef600b
 	golang.org/x/sys v0.5.0 // indirect
 	gopkg.in/yaml.v3 v3.0.1 // indirect
 	rsc.io/tmplfunc v0.0.3 // indirect
